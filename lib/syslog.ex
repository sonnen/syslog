--- conflicted
+++ resolved
@@ -63,20 +63,8 @@
       |> Keyword.get(:format)
       |> Logger.Formatter.compile
 
-<<<<<<< HEAD
-    level    = Keyword.get(syslog, :level)
-    metadata = Keyword.get(syslog, :metadata, []) |> configure_metadata()
-    host     = Keyword.get(syslog, :host, '127.0.0.1')
-    port     = Keyword.get(syslog, :port, 514)
-    facility = Keyword.get(syslog, :facility, :local2) |> Logger.Syslog.Utils.facility
-    appid    = Keyword.get(syslog, :appid, :elixir)
-    [hostname | _] = String.split("#{:net_adm.localhost()}", ".")
-
-    %{format: format, metadata: metadata, level: level, socket: socket,
-      host: host, port: port, facility: facility, appid: appid, hostname: hostname}
-=======
     level    = Keyword.get(config, :level)
-    metadata = Keyword.get(config, :metadata, [])
+    metadata = Keyword.get(config, :metadata, []) |> configure_metadata()
     host     = Keyword.get(config, :host, '127.0.0.1')
     port     = Keyword.get(config, :port, 514)
     facility = Keyword.get(config, :facility, :local2) |> Logger.Syslog.Utils.facility
@@ -93,7 +81,6 @@
       facility: facility,
       appid: appid,
       hostname: hostname}
->>>>>>> 9ef5aa52
   end
 
   defp configure_metadata(:all), do: :all
